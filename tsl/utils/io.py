import os
import pickle
import urllib.request
import zipfile
import tarfile
<<<<<<< HEAD
from tqdm import tqdm

from typing import Any
=======

from typing import Any, Optional

from tqdm import tqdm
>>>>>>> 5e3e3504

from tsl import logger


def extract_zip(path: str, folder: str, log: bool = True):
    r"""Extracts a zip archive to a specific folder.

    Args:
        path (string): The path to the zip archive.
        folder (string): The folder.
        log (bool, optional): If :obj:`False`, will not log anything.
            (default: :obj:`True`)
    """
    if log:
        logger.info(f"Extracting {path}")
    with zipfile.ZipFile(path, 'r') as f:
        f.extractall(folder)


def extract_tar(path: str, folder: str, log: bool = True):
    r"""Extracts a tar (or tar.gz) archive to a specific folder.

    Args:
        path (string): The path to the tar(gz) archive.
        folder (string): The destination folder.
        log (bool, optional): If :obj:`False`, will not log anything.
            (default: :obj:`True`)
    """
    if log:
        logger.info(f"Extracting {path}")
    with tarfile.open(path, 'r') as tar:
        for member in tqdm(iterable=tar.getmembers(), total=len(tar.getmembers())):
            tar.extract(member=member, path=folder)


def save_pickle(obj: Any, filename: str) -> str:
    """Save obj to path as pickle.

    Args:
        obj: Object to be saved.
        filename (string): Where to save the file.

    Returns:
        path (string): The absolute path to the saved pickle
    """
    abspath = os.path.abspath(filename)
    directory = os.path.dirname(abspath)
    os.makedirs(directory, exist_ok=True)
    with open(abspath, 'wb') as fp:
        pickle.dump(obj, fp)
    return abspath


def load_pickle(filename: str) -> Any:
    """Load object from pickle filename.

    Args:
        filename (string): The absolute path to the saved pickle.

    Returns:
        data (any): The loaded object.
    """
    with open(filename, 'rb') as fp:
        data = pickle.load(fp)
    return data


def save_figure(fig, filename: str, as_html=False, as_pickle=False):
    if filename.endswith('html'):
        as_html = True
        filename = filename[:-5]
    elif filename.endswith('pkl'):
        as_pickle = True
        filename = filename[:-4]
    if not (as_html or as_pickle):
        as_html = False  # save as html if nothing is specified
    if as_html:
        import mpld3
        with open(filename + '.html', 'w') as fp:
            mpld3.save_html(fig, fp)
    if as_pickle:
        import pickle
        with open(filename + '.pkl', 'wb') as fp:
            pickle.dump(fig, fp)
<<<<<<< HEAD
=======


class DownloadProgressBar(tqdm):
    # From https://stackoverflow.com/a/53877507
    def update_to(self, b=1, bsize=1, tsize=None):
        if tsize is not None:
            self.total = tsize
        self.update(b * bsize - self.n)


def download_url(url: str, folder: str, filename: Optional[str] = None,
                 log: bool = True):
    r"""Downloads the content of an URL to a specific folder.

    Args:
        url (string): The url.
        folder (string): The folder.
        filename (string, optional): The filename. If :obj:`None`, inferred from
            url.
        log (bool, optional): If :obj:`False`, will not log anything.
            (default: :obj:`True`)
    """
    if filename is None:
        filename = url.rpartition('/')[2].split('?')[0]
    path = os.path.join(folder, filename)

    if os.path.exists(path):
        if log:
            logger.warning(f'Using existing file {filename}')
        return path

    if log:
        logger.info(f'Downloading {url}')

    os.makedirs(folder, exist_ok=True)

    # From https://stackoverflow.com/a/53877507
    with DownloadProgressBar(unit='B', unit_scale=True,
                             miniters=1, desc=url.split('/')[-1]) as t:
        urllib.request.urlretrieve(url, filename=path, reporthook=t.update_to)
    return path
>>>>>>> 5e3e3504
<|MERGE_RESOLUTION|>--- conflicted
+++ resolved
@@ -3,16 +3,10 @@
 import urllib.request
 import zipfile
 import tarfile
-<<<<<<< HEAD
-from tqdm import tqdm
-
-from typing import Any
-=======
 
 from typing import Any, Optional
 
 from tqdm import tqdm
->>>>>>> 5e3e3504
 
 from tsl import logger
 
@@ -97,8 +91,6 @@
         import pickle
         with open(filename + '.pkl', 'wb') as fp:
             pickle.dump(fig, fp)
-<<<<<<< HEAD
-=======
 
 
 class DownloadProgressBar(tqdm):
@@ -139,5 +131,4 @@
     with DownloadProgressBar(unit='B', unit_scale=True,
                              miniters=1, desc=url.split('/')[-1]) as t:
         urllib.request.urlretrieve(url, filename=path, reporthook=t.update_to)
-    return path
->>>>>>> 5e3e3504
+    return path
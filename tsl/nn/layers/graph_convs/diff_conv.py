--- conflicted
+++ resolved
@@ -18,14 +18,6 @@
         in_channels (int): Number of input features.
         out_channels (int): Number of output features.
         k (int): Filter size :math:`K`.
-<<<<<<< HEAD
-        bias (bool, optional): If set to :obj:`False`, the layer
-            will not learn an additive bias (default :obj:`True`).
-        add_backward (bool): If :obj:`True`, additional :math:`K` filters are
-            learnt for the transposed connectivity.
-            (default :obj:`True`)
-
-=======
         root_weight (bool): If :obj:`True`, then add a filter also for the
             :math:`0`-order neighborhood (i.e., the root node itself).
             (default :obj:`True`)
@@ -34,17 +26,12 @@
             (default :obj:`True`)
         bias (bool, optional): If :obj:`True`, add a trainable additive bias.
             (default: :obj:`True`)
->>>>>>> 5e3e3504
     """
 
     def __init__(self, in_channels, out_channels, k,
                  root_weight: bool = True,
                  add_backward: bool = True,
-<<<<<<< HEAD
-                 bias: bool=True):
-=======
                  bias: bool = True):
->>>>>>> 5e3e3504
         super(DiffConv, self).__init__(aggr="add", node_dim=-2)
         self.in_channels = in_channels
         self.out_channels = out_channels
@@ -65,18 +52,6 @@
     def compute_support_index(edge_index: Adj, edge_weight: OptTensor = None,
                               num_nodes: int = None,
                               add_backward: bool = True) -> List:
-<<<<<<< HEAD
-        norm_edge_index, \
-        norm_edge_weight = normalize(edge_index, edge_weight,
-                                     dim=1, num_nodes=num_nodes)
-        # Add backward matrices
-        if add_backward:
-            return [(norm_edge_index, norm_edge_weight)] + \
-                    DiffConv.compute_support_index(transpose(edge_index),
-                                                   edge_weight=edge_weight,
-                                                   num_nodes=num_nodes,
-                                                   add_backward=False)
-=======
         """Normalize the connectivity weights and (optionally) add normalized
         backward weights."""
         norm_edge_index, \
@@ -89,7 +64,6 @@
                                                   edge_weight=edge_weight,
                                                   num_nodes=num_nodes,
                                                   add_backward=False)
->>>>>>> 5e3e3504
         # Normalize
         return [(norm_edge_index, norm_edge_weight)]
 
@@ -98,18 +72,12 @@
         self._support = None
 
     def message(self, x_j: Tensor, weight: Tensor) -> Tensor:
-<<<<<<< HEAD
-=======
         """"""
->>>>>>> 5e3e3504
         # x_j: [batch, edges, channels]
         return weight.view(-1, 1) * x_j
 
     def message_and_aggregate(self, adj_t: SparseTensor, x: Tensor) -> Tensor:
-<<<<<<< HEAD
-=======
         """"""
->>>>>>> 5e3e3504
         # adj_t: SparseTensor [nodes, nodes]
         # x: [(batch,) nodes, channels]
         return matmul(adj_t, x, reduce=self.aggr)
